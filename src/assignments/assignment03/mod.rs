--- conflicted
+++ resolved
@@ -2,8 +2,6 @@
 //!
 //! You should fill out the `todo!()` placeholders in such a way that `/scripts/grade.sh 3` works fine.
 //! See `assignment03/*_grade.rs` and `/scripts/grade.sh 3` for the test script.
-<<<<<<< HEAD
-=======
 //!
 //! To submit, run
 //! ```bash
@@ -11,7 +9,6 @@
 //! ./scripts/submit.sh
 //! ```
 //! and submit the generated `assignment03.zip` file in `target` directory.
->>>>>>> de69d3e0
 
 pub mod small_exercises;
 mod small_exercises_grade;
