--- conflicted
+++ resolved
@@ -3,8 +3,6 @@
 //!
 //! You should fill out the `todo!()` placeholders in such a way that `/scripts/grade.sh 10` works fine.
 //! See `assignment10/*_grade.rs` and `/scripts/grade.sh 10` for the test script.
-<<<<<<< HEAD
-=======
 //!
 //! To submit, run
 //! ```bash
@@ -12,7 +10,6 @@
 //! ./scripts/submit.sh
 //! ```
 //! and submit the generated `assignment10.zip` file in `target` directory.
->>>>>>> de69d3e0
 
 pub mod labyrinth;
 pub mod small_exercises;
