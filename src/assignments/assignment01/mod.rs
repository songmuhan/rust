--- conflicted
+++ resolved
@@ -5,8 +5,6 @@
 //!
 //! You should fill out the `todo!()` placeholders in such a way that `/scripts/grade.sh 1` works fine.
 //! See `assigment01/small_exercises_grade.rs` and `/scripts/grade.sh 1` for the test script.
-<<<<<<< HEAD
-=======
 //!
 //! To submit, run
 //! ```bash
@@ -14,7 +12,6 @@
 //! ./scripts/submit.sh
 //! ```
 //! and submit the generated `assignment01.zip` file in `target` directory.
->>>>>>> de69d3e0
 
 pub mod small_exercises;
 mod small_exercises_grade;