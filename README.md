--- conflicted
+++ resolved
@@ -110,7 +110,6 @@
 
   For [gg](https://gg.kaist.ac.kr), please log in with the "kaist-cp-class" option.
   For [development server](https://cloud.fearless.systems), please log in with the "OpenID Connect" option.
-<<<<<<< HEAD
 
 - [Development server](https://cloud.fearless.systems/)
 
@@ -118,15 +117,6 @@
 
     + You can create and connect to a workspace to open terminal or VSCode (after installing it).
 
-=======
-
-- [Development server](https://cloud.fearless.systems/)
-
-    + **IMPORTANT: Don't try to hack. Don't try to freeze the server. Please be nice.**
-
-    + You can create and connect to a workspace to open terminal or VSCode (after installing it).
-
->>>>>>> de69d3e0
     + We recommend you to use VSCode and its "Rust Analyzer" and "CodeLLDB" plugins.
 
 
